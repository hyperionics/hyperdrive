
*.csv
<<<<<<< HEAD
*.h5
=======
*.h5

# Created by https://www.gitignore.io/api/python

### Python ###
# Byte-compiled / optimized / DLL files
__pycache__/
*.py[cod]
*$py.class

# C extensions
*.so

# Distribution / packaging
.Python
env/
build/
develop-eggs/
dist/
downloads/
eggs/
.eggs/
lib/
lib64/
parts/
sdist/
var/
*.egg-info/
.installed.cfg
*.egg

# PyInstaller
#  Usually these files are written by a python script from a template
#  before PyInstaller builds the exe, so as to inject date/other infos into it.
*.manifest
*.spec

# Installer logs
pip-log.txt
pip-delete-this-directory.txt

# Unit test / coverage reports
htmlcov/
.tox/
.coverage
.coverage.*
.cache
nosetests.xml
coverage.xml
*,cover

# Translations
*.mo
*.pot

# Django stuff:
*.log

# Sphinx documentation
docs/_build/

# PyBuilder
target/
>>>>>>> 21602744
<|MERGE_RESOLUTION|>--- conflicted
+++ resolved
@@ -1,8 +1,5 @@
 
 *.csv
-<<<<<<< HEAD
-*.h5
-=======
 *.h5
 
 # Created by https://www.gitignore.io/api/python
@@ -66,4 +63,3 @@
 
 # PyBuilder
 target/
->>>>>>> 21602744
